--- conflicted
+++ resolved
@@ -301,132 +301,6 @@
     return decorator
 
 
-<<<<<<< HEAD
-=======
-def call_llm_with_cache(
-    model: str,
-    op_type: str,
-    messages: List[Dict[str, str]],
-    output_schema: Dict[str, str],
-    tools: Optional[str] = None,
-    scratchpad: Optional[str] = None,
-) -> str:
-    """
-    Make an LLM call with caching.
-
-    This function prepares the necessary parameters and makes a call to the LLM
-    using the provided model, operation type, prompt, and output schema.
-
-    Args:
-        model (str): The model name.
-        op_type (str): The operation type.
-        messages (List[Dict[str, str]]): The messages to send to the LLM.
-        output_schema (Dict[str, str]): The output schema dictionary.
-        tools (Optional[str]): The tools to pass to the LLM.
-        scratchpad (Optional[str]): The scratchpad to use for the operation.
-    Returns:
-        str: The response from the LLM.
-    """
-    props = {key: convert_val(value, model) for key, value in output_schema.items()}
-    use_tools = True
-
-    if (
-        len(props) == 1
-        and list(props.values())[0].get("type") == "string"
-        and scratchpad is None
-        and "ollama" in model
-    ):
-        use_tools = False
-
-    if tools is None and use_tools:
-        if scratchpad is not None:
-            props["updated_scratchpad"] = {"type": "string"}
-
-        parameters = {"type": "object", "properties": props}
-        parameters["required"] = list(props.keys())
-
-        # TODO: this is a hack to get around the fact that gemini doesn't support additionalProperties
-        if "gemini" not in model:
-            parameters["additionalProperties"] = False
-
-        function_spec = {
-            "name": "send_output",
-            "description": "Send structured output back to the user",
-            "strict": True,
-            "parameters": parameters,
-        }
-        if "gemini" not in model:
-            function_spec["additionalProperties"] = False
-
-        tools = [{"type": "function", "function": function_spec}]
-        tool_choice = {"type": "function", "function": {"name": "send_output"}}
-
-    elif tools is not None:
-        tools = json.loads(tools)
-        tool_choice = (
-            "required" if any(tool.get("required", False) for tool in tools) else "auto"
-        )
-        tools = [{"type": "function", "function": tool["function"]} for tool in tools]
-
-    else:
-        tools = None
-        tool_choice = None
-
-    system_prompt = f"You are a helpful assistant, intelligently processing data. This is a {op_type} operation. You will perform the specified task on the provided data. The result should be a structured output that you will send back to the user."
-    if scratchpad:
-        system_prompt += f"""
-
-You are incrementally processing data across multiple batches. Maintain intermediate state between batches to accomplish this task effectively.
-
-Current scratchpad: {scratchpad}
-
-As you process each batch:
-1. Update the scratchpad with crucial information for subsequent batches.
-2. This may include partial results, counters, or data that doesn't fit into {list(output_schema.keys())}.
-3. Example: For counting elements that appear more than twice, track all occurrences in the scratchpad until an item exceeds the threshold.
-
-Keep the scratchpad concise (~500 chars) and easily parsable. Use clear structures like:
-- Bullet points
-- Key-value pairs
-- JSON-like format
-
-Update the 'updated_scratchpad' field in your output with the new scratchpad content.
-
-Remember: The scratchpad should contain information necessary for processing future batches, not the final result."""
-    messages = json.loads(messages)
-
-    # Truncate messages if they exceed the model's context length
-    messages = truncate_messages(messages, model)
-
-    if tools is not None:
-        response = completion(
-            model=model,
-            messages=[
-                {
-                    "role": "system",
-                    "content": system_prompt,
-                },
-            ]
-            + messages,
-            tools=tools,
-            tool_choice=tool_choice,
-        )
-    else:
-        response = completion(
-            model=model,
-            messages=[
-                {
-                    "role": "system",
-                    "content": system_prompt,
-                },
-            ]
-            + messages,
-        )
-
-    return response
-
-
->>>>>>> b9bd2836
 def truncate_messages(
     messages: List[Dict[str, str]], model: str, from_agent: bool = False
 ) -> List[Dict[str, str]]:
@@ -492,32 +366,10 @@
     def __init__(self, runner):
         self.runner = runner
 
-<<<<<<< HEAD
     @freezeargs
     def gen_embedding(self, model: str, input: List[str]) -> List[float]:
         """
         A cached wrapper around litellm.embedding function.
-=======
-    props = {key: convert_val(value, model) for key, value in output_schema.items()}
-
-    parameters = {"type": "object", "properties": props}
-    parameters["required"] = list(props.keys())
-
-    # TODO: this is a hack to get around the fact that gemini doesn't support additionalProperties
-    if "gemini" not in model:
-        parameters["additionalProperties"] = False
-
-    # Initial LLM call
-    response = call_llm(
-        model,
-        op_type,
-        messages,
-        output_schema,
-        console=console,
-        timeout_seconds=timeout_seconds,
-        max_retries_per_timeout=max_retries_per_timeout,
-    )
->>>>>>> b9bd2836
 
         This function uses LRU (Least Recently Used) cache to store and retrieve
         embeddings for given inputs. It can significantly speed up repeated calls
